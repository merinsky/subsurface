--- conflicted
+++ resolved
@@ -18,12 +18,8 @@
 	Kirigami.Label {
 		id: explanationText
 		Layout.fillWidth: true
-<<<<<<< HEAD
-		Layout.margins: MobileComponents.Units.gridUnit
+		Layout.margins: Kirigami.Units.gridUnit
 		Layout.topMargin: 0
-=======
-		Layout.margins: Kirigami.Units.gridUnit
->>>>>>> 2480f21e
 		text: "In order to use Subsurface-mobile you need to have a Subsurface cloud storage account " +
 		      "(which can be created with the Subsurface desktop application)."
 		wrapMode: Text.WordWrap
@@ -31,25 +27,16 @@
 	Kirigami.Label {
 		id: messageArea
 		Layout.fillWidth: true
-<<<<<<< HEAD
-		Layout.margins: MobileComponents.Units.gridUnit
+		Layout.margins: Kirigami.Units.gridUnit
 		Layout.topMargin: 0
-=======
-		Layout.margins: Kirigami.Units.gridUnit
->>>>>>> 2480f21e
 		text: manager.startPageText
 		wrapMode: Text.WordWrap
 	}
 	CloudCredentials {
 		id: cloudCredentials
 		Layout.fillWidth: true
-<<<<<<< HEAD
-		Layout.margins: MobileComponents.Units.gridUnit
+		Layout.margins: Kirigami.Units.gridUnit
 		Layout.topMargin: 0
-=======
-		Layout.margins: Kirigami.Units.gridUnit
-		Layout.topMargin: Kirigami.Units.gridUnit * 2
->>>>>>> 2480f21e
 		property int headingLevel: 3
 	}
 }