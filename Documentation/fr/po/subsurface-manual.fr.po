--- conflicted
+++ resolved
@@ -7,13 +7,8 @@
 msgstr ""
 "Project-Id-Version: \n"
 "Report-Msgid-Bugs-To: subsurface@subsurface-divelog.org\n"
-<<<<<<< HEAD
 "POT-Creation-Date: 2015-02-15 14:23+0100\n"
 "PO-Revision-Date: 2015-02-15 14:25+0100\n"
-=======
-"POT-Creation-Date: 2015-02-06 09:16+0100\n"
-"PO-Revision-Date: 2015-02-06 14:30+0100\n"
->>>>>>> 554b652d
 "Last-Translator: Guillaume GARDET <guillaume.gardet@opensuse.org>\n"
 "Language-Team: French <opensuse-fr@opensuse.org>\n"
 "Language: fr\n"
@@ -2161,7 +2156,6 @@
 #. type: delimited block *
 #: user-manual.txt:1179
 msgid ""
-<<<<<<< HEAD
 "_CSV_ is an abbreviation for a data file format: _Comma-Separated Values_. "
 "It is a file format allowing someone to view or edit the information using a "
 "text editor such as Notepad (Windows), gedit (Linux) or TextWrangler (OS/X). "
@@ -2174,20 +2168,6 @@
 "database and diving software. Within _Subsurface_, _CSV_ files can also be "
 "used to import information from other sources such as spreadsheet-based dive "
 "logs and even from some dive computers."
-=======
-"_CSV_ is an abbreviation for a data file format: _Comma-Separated "
-"Variables_. It is a file format allowing someone to view or edit the "
-"information using a text editor such as Notebook (Windows), gedit (Linux) or "
-"TextWrangler (OS/X). The two main advantages of the _CSV_ format is that the "
-"data are easily editable as text without any proprietary software and "
-"ensuring all information is human-readable, not being obscured by any custom "
-"or proprietary attributes that proprietary software insert into files.  "
-"Because of its simplicity the _CSV_ format is used as an interchange format "
-"between many software packages, e.g. between spreadsheet, statistical, "
-"graphics, database and diving software. Within _Subsurface_, _CSV_ files can "
-"also be used to import information from other sources such as spreadsheet-"
-"based dive logs and even from some dive computers."
->>>>>>> 554b652d
 msgstr ""
 
 #. type: delimited block *
@@ -2984,12 +2964,8 @@
 msgstr ""
 
 #. type: Plain text
-#: user-manual.txt:1592
-<<<<<<< HEAD
-msgid "the _Photos_ tab of the *Notes* panel."
-=======
+#: user-manual.txt:1588
 msgid "the _Photos_ tab of the *Dive Notes* panel."
->>>>>>> 554b652d
 msgstr ""
 
 #. type: Plain text
@@ -3110,137 +3086,7 @@
 #: user-manual.txt:1651
 #, no-wrap
 msgid ""
-"*Describe the cylinders used during the dive* This is performed in the *Equipment tab* of\n"
-<<<<<<< HEAD
-"the *Info* panel, as xref:cylinder_definitions[described above]. Enter the cylinders one by one,\n"
-"specifying the characteristics of the cylinder and the gas composition within each cylinder.\n"
-msgstr ""
-
-#. type: Plain text
-#: user-manual.txt:1656
-#, no-wrap
-msgid ""
-"*Record the times at which switches from one cylinder to another was done:* This is information\n"
-"provided by some dive computers (provided the diver indicated these changes to the dive computer\n"
-"by pressing specific buttons). If the dive computer does not provide the information, the diver has to\n"
-"record these changes using a different method, e.g. writing it on a slate.\n"
-msgstr ""
-
-#. type: Plain text
-#: user-manual.txt:1664
-#, no-wrap
-msgid ""
-"*Record the cylinder changes on the dive profile*: If the latter option\n"
-"was followed, the diver needs to indicate the gas change event by right-clicking at the appropriate point\n"
-"in time on the *Dive Profile* panel and indicating the cylinder to which the change was made. After\n"
-"right-clicking, follow the context menu to \"Add gas change\" and select the appropriate cylinder from\n"
-"those defined during the first step, above (see image below). If the\n"
-"*tank bar* button in the toolbar has been activated, the cylinder switches are also indicated in the\n"
-"tank bar.\n"
-msgstr ""
-
-#. type: Plain text
-#: user-manual.txt:1668
-msgid ""
-"Having performed these tasks, _Subsurface_ indicates the appropriate use of "
-"cylinders in the dive profile.  Below is a multi-cylinder dive, starting off "
-"with EAN28, then changing cylinders to EAN50 after 26 minutes to perform "
-"decompression."
-msgstr ""
-
-#. type: Target for macro image
-#: user-manual.txt:1669
-#, no-wrap
-msgid "images/multicylinder_dive.jpg"
-msgstr "images/multicylinder_dive.jpg"
-
-#. type: Title ====
-#: user-manual.txt:1671
-#, no-wrap
-msgid "Sidemount dives"
-msgstr ""
-
-#. type: Plain text
-#: user-manual.txt:1677
-msgid ""
-"Sidemount diving is just another form of multicylinder diving, often with "
-"both or all cylinders having the same gas mixture. Although it is a popular "
-"configuration for cave divers, sidemount diving can be performed by "
-"recreational divers who have completed the appropriate training. Sidemount "
-"dive logging involves, exactly as with multicylinder dives, above, three "
-"steps:"
-msgstr ""
-
-#. type: Plain text
-#: user-manual.txt:1686
-#, no-wrap
-msgid ""
-=======
-"the *Dive Info* panel, as xref:cylinder_definitions[described above]. Enter the cylinders one by one,\n"
-"specifying the characteristics of the cylinder and the gas composition within each cylinder.\n"
-msgstr ""
-
-#. type: Plain text
-#: user-manual.txt:1656
-#, no-wrap
-msgid ""
-"*Record the times at which switches from one cylinder to another was done:* This is information\n"
-"provided by some dive computers (provided the diver indicated these changes to the dive computer\n"
-"by pressing specific buttons). If the dive computer does not provide the information, the diver has to\n"
-"record these changes using a different method, e.g. writing it on a slate.\n"
-msgstr ""
-
-#. type: Plain text
-#: user-manual.txt:1664
-#, no-wrap
-msgid ""
-"*Record the cylinder changes on the dive profile*: If the latter option\n"
-"was followed, the diver needs to indicate the gas change event by right-clicking at the appropriate point\n"
-"in time on the *Dive Profile* panel and indicating the cylinder to which the change was made. After\n"
-"right-clicking, follow the context menu to \"Add gas change\" and select the appropriate cylinder from\n"
-"those defined during the first step, above (see image below). If the\n"
-"*tank bar* button in the ttolbar has been activated, the cylinder switches are also indicated in the\n"
-"tank bar.\n"
-msgstr ""
-
-#. type: Plain text
-#: user-manual.txt:1668
-msgid ""
-"Having performed these tasks, _Subsurface_ indicates the appropriate use of "
-"cylinders in the dive profile.  Below is a multi-cylinder dive, starting off "
-"with EAN28, then changing cylinders to EAN50 after 26 minutes to perform "
-"decompression."
-msgstr ""
-
-#. type: Target for macro image
-#: user-manual.txt:1669
-#, no-wrap
-msgid "images/multicylinder_dive.jpg"
-msgstr "images/multicylinder_dive.jpg"
-
-#. type: Title ====
-#: user-manual.txt:1671
-#, no-wrap
-msgid "Sidemount dives"
-msgstr ""
-
-#. type: Plain text
-#: user-manual.txt:1677
-msgid ""
-"Sidemount diving is just another form of multicylinder diving, often with "
-"both or all cylinders having the same gas mixture. Although it is a popular "
-"configuration for cave divers, sidemount diving can be performed by "
-"recreational divers who have completed the appropriate training. Sidemount "
-"dive logging involves, exactly as with multicylinder dives, above, three "
-"steps:"
-msgstr ""
-
-#. type: Plain text
-#: user-manual.txt:1686
-#, no-wrap
-msgid ""
->>>>>>> 554b652d
-"*During the dive, record cylinder switch events*. Since sidemount diving normally involves two\n"
+"*During the dive, recording cylinder switch events*. Since sidemount diving normally involves two\n"
 "cylinders with air or with the same gas mixture, _Subsurface_ distinguishes among these different\n"
 "cylinders. In contrast, most dive computers that allow gas switching only distinguish among different\n"
 "_gases_ used, not among different _cylinders_ used. This means that when sidemount dives are downloaded\n"
@@ -3289,80 +3135,7 @@
 msgstr ""
 
 #. type: Title ====
-#: user-manual.txt:1706
-#, no-wrap
-msgid "Semi-closed circuit rebreather (SCR) dives"
-msgstr ""
-
-#. type: Named 'icon' AttributeList argument for style 'icon'
-#: user-manual.txt:1708
-#, no-wrap
-msgid "images/halcyon_RB80.jpg"
-msgstr "images/halcyon_RB80.jpg"
-
-#. type: Plain text
-#: user-manual.txt:1718
-msgid ""
-"Passive semi-closed rebreathers (pSCR) comprise a technical advance in "
-"diving equipment that recirculates the breathing gas that a diver breathes, "
-"while removing carbon dioxide from the exhaled gas. While a small amount "
-"(typically a tenth) of the exhaled breathing gas is released into the water, "
-"a small amount of fresh gas is released from the back gas cylinder "
-"(typically containing nitrox).  A diver, using a single cylinder of "
-"breathing gas can therefore dive for much longer periods than using a "
-"recreational open-circuit configuration. With pSCR equipment, a very small "
-"amount of breathing gas is released every time the breather inhales. With "
-"active SCR (aSCR) equipment, in contrast, a small amount of breathing gas is "
-"released continuously from the back cylinder."
-msgstr ""
-
-#. type: Plain text
-#: user-manual.txt:1720
-msgid ""
-"To log pSCR dives, no special procedures are required, just the normal steps "
-"outlined above:"
-msgstr ""
-
-#. type: Plain text
-#: user-manual.txt:1722
-<<<<<<< HEAD
-msgid "Select pSCR in the _Dive Mode_ dropdown list on the *Info* panel."
-=======
-msgid "Select pSCR in the _Dive Mode_ dropdown list on the *Dive Info* panel."
->>>>>>> 554b652d
-msgstr ""
-
-#. type: Plain text
-#: user-manual.txt:1726
-msgid ""
-"pSCR diving often involves gas changes, requiring an additional cylinder.  "
-"Define all the appropriate cylinders as described above and indicate the "
-"cylinder/gas changes as described above in the section on xref:"
-"S_MulticylinderDives[multicylinder dives]."
-msgstr ""
-
-#. type: Plain text
-#: user-manual.txt:1731
-msgid ""
-"If a pSCR _Dive Mode_ has been selected, the dive ceiling for pSCR dives is "
-<<<<<<< HEAD
-"adjusted for the oxygen drop across the mouthpiece which often requires "
-=======
-"adjusted for the oxygen drop accross the mouthpiece which often requires "
->>>>>>> 554b652d
-"longer decompression periods. Below is a dive profile of a pSCR dive using "
-"EAN36 on the back cylinder and oxygen for decompression. Note that this dive "
-"lasted over two hours."
-msgstr ""
-
-#. type: Target for macro image
-#: user-manual.txt:1732
-#, no-wrap
-msgid "images/pSCR_profile.jpg"
-msgstr "images/pSCR_profile.jpg"
-
-#. type: Title ====
-#: user-manual.txt:1737
+#: user-manual.txt:1667
 #, no-wrap
 msgid "Closed circuit rebreather (CCR) dives"
 msgstr ""
@@ -6461,16 +6234,11 @@
 "plongée*."
 
 #. type: Plain text
-#: user-manual.txt:3187
-<<<<<<< HEAD
-msgid "<<S_ViewPanels,_Info_>> - View only the *Notes* panel."
-msgstr "<<S_ViewPanels,_Info_>> - Affiche uniquement le panneau des *notes*."
-=======
+#: user-manual.txt:3115
 msgid "<<S_ViewPanels,_Info_>> - View only the *Dive Notes* panel."
 msgstr ""
 "<<S_ViewPanels,_Info_>> - Affiche uniquement le panneau des *notes de "
 "plongée*."
->>>>>>> 554b652d
 
 #. type: Plain text
 #: user-manual.txt:3188
@@ -7565,11 +7333,7 @@
 msgstr "images/icons/atomiclogo.jpg"
 
 #. type: Plain text
-<<<<<<< HEAD
-#: user-manual.txt:3639
-=======
-#: user-manual.txt:3638
->>>>>>> 554b652d
+#: user-manual.txt:3566
 msgid ""
 "Atomic Logbook is a Windows software by Atomic Aquatics. It allows "
 "downloading of dive information from Cobalt and Cobalt 2 dive computers.  "
@@ -7579,31 +7343,19 @@
 msgstr ""
 
 #. type: Title ===
-<<<<<<< HEAD
-#: user-manual.txt:3641
-=======
-#: user-manual.txt:3640
->>>>>>> 554b652d
+#: user-manual.txt:3568
 #, no-wrap
 msgid "Exporting from Mares Dive Organiser V2.1"
 msgstr ""
 
 #. type: Named 'icon' AttributeList argument for style 'icon'
-<<<<<<< HEAD
-#: user-manual.txt:3644
-=======
-#: user-manual.txt:3643
->>>>>>> 554b652d
+#: user-manual.txt:3571
 #, no-wrap
 msgid "images/icons/mareslogo.jpg"
 msgstr "images/icons/mareslogo.jpg"
 
 #. type: Plain text
-<<<<<<< HEAD
-#: user-manual.txt:3652
-=======
-#: user-manual.txt:3651
->>>>>>> 554b652d
+#: user-manual.txt:3579
 msgid ""
 "Mares Dive Organiser is a Windows application. The dive log is kept as a "
 "Microsoft SQL Compact Edition database with a '.sdf' filename extension. The "
@@ -7614,11 +7366,7 @@
 msgstr ""
 
 #. type: Plain text
-<<<<<<< HEAD
-#: user-manual.txt:3657
-=======
-#: user-manual.txt:3656
->>>>>>> 554b652d
+#: user-manual.txt:3584
 msgid ""
 "Within Dive Organiser, select _Database -> Backup_ from the main menu and "
 "back up the database to the desk top.  This creates a zipped file "
@@ -7626,60 +7374,36 @@
 msgstr ""
 
 #. type: Plain text
-<<<<<<< HEAD
-#: user-manual.txt:3660
-=======
-#: user-manual.txt:3659
->>>>>>> 554b652d
+#: user-manual.txt:3587
 msgid ""
 "Rename the file to DiveOrganiserxxxxx.zip. Inside the zipped directory is a "
 "file _DiveOrganiser.sdf_."
 msgstr ""
 
 #. type: Plain text
-<<<<<<< HEAD
-#: user-manual.txt:3661
-=======
-#: user-manual.txt:3660
->>>>>>> 554b652d
+#: user-manual.txt:3588
 msgid "Extract the _.sdf_ file from the zipped folder to your Desktop."
 msgstr ""
 
 #. type: Plain text
-<<<<<<< HEAD
-#: user-manual.txt:3662
-=======
-#: user-manual.txt:3661
->>>>>>> 554b652d
+#: user-manual.txt:3589
 msgid "The password for accessing the .zip file is _mares_."
 msgstr ""
 
 #. type: Title ===
-<<<<<<< HEAD
-#: user-manual.txt:3664
-=======
-#: user-manual.txt:3663
->>>>>>> 554b652d
+#: user-manual.txt:3591
 #, no-wrap
 msgid "Exporting from *DivingLog 5.0*"
 msgstr ""
 
 #. type: Named 'icon' AttributeList argument for style 'icon'
-<<<<<<< HEAD
-#: user-manual.txt:3666
-=======
-#: user-manual.txt:3665
->>>>>>> 554b652d
+#: user-manual.txt:3593
 #, no-wrap
 msgid "images/icons/divingloglogo.jpg"
 msgstr "images/icons/divingloglogo.jpg"
 
 #. type: Plain text
-<<<<<<< HEAD
-#: user-manual.txt:3675
-=======
-#: user-manual.txt:3674
->>>>>>> 554b652d
+#: user-manual.txt:3602
 msgid ""
 "Unfortunately DivingLog XML files give us no indication on the preferences "
 "set on one's system. So in order for _Subsurface_ to be able to successfully "
@@ -7690,48 +7414,28 @@
 msgstr ""
 
 #. type: Plain text
-<<<<<<< HEAD
-#: user-manual.txt:3677
-=======
-#: user-manual.txt:3676
->>>>>>> 554b652d
+#: user-manual.txt:3604
 msgid "In DivingLog open the 'File -> Export -> XML' menu"
 msgstr ""
 
 #. type: Plain text
-<<<<<<< HEAD
-#: user-manual.txt:3678
-=======
-#: user-manual.txt:3677
->>>>>>> 554b652d
+#: user-manual.txt:3605
 msgid "Select the dives to export"
 msgstr ""
 
 #. type: Plain text
-<<<<<<< HEAD
-#: user-manual.txt:3679
-=======
-#: user-manual.txt:3678
->>>>>>> 554b652d
+#: user-manual.txt:3606
 msgid "Click on the export button and select the filename"
 msgstr ""
 
 #. type: Title ==
-<<<<<<< HEAD
-#: user-manual.txt:3681
-=======
-#: user-manual.txt:3680
->>>>>>> 554b652d
+#: user-manual.txt:3608
 #, no-wrap
 msgid "APPENDIX D: Exporting a spreadsheet to CSV format"
 msgstr ""
 
 #. type: Plain text
-<<<<<<< HEAD
-#: user-manual.txt:3690
-=======
-#: user-manual.txt:3689
->>>>>>> 554b652d
+#: user-manual.txt:3617
 msgid ""
 "Many divers keep a diving log in some form of a digital file, commonly a "
 "spreadsheet with various fields of information. These logs can be easily "
@@ -7744,11 +7448,7 @@
 msgstr ""
 
 #. type: Plain text
-<<<<<<< HEAD
-#: user-manual.txt:3696
-=======
-#: user-manual.txt:3695
->>>>>>> 554b652d
+#: user-manual.txt:3623
 msgid ""
 "The first step is to organize the diving data in the spreadsheet, so that "
 "the first row contains the names (or titles) of each column and the "
@@ -7759,69 +7459,41 @@
 msgstr ""
 
 #. type: Plain text
-<<<<<<< HEAD
-#: user-manual.txt:3698
-=======
-#: user-manual.txt:3697
->>>>>>> 554b652d
+#: user-manual.txt:3625
 msgid ""
 "Date: use one of the following formats: yyyy-mm-dd, dd.mm.yyyy, mm/dd/yyyy"
 msgstr ""
 
 #. type: Plain text
-<<<<<<< HEAD
-#: user-manual.txt:3699
-=======
-#: user-manual.txt:3698
->>>>>>> 554b652d
+#: user-manual.txt:3626
 msgid "Duration: the format should be minutes:seconds."
 msgstr ""
 
 #. type: Plain text
-<<<<<<< HEAD
-#: user-manual.txt:3700
-=======
-#: user-manual.txt:3699
->>>>>>> 554b652d
+#: user-manual.txt:3627
 msgid ""
 "Unit system: only one unit system should be used (i.e., no mixture between "
 "imperial and metric units)"
 msgstr ""
 
 #. type: Plain text
-<<<<<<< HEAD
-#: user-manual.txt:3701
-=======
-#: user-manual.txt:3700
->>>>>>> 554b652d
+#: user-manual.txt:3628
 msgid "Tags and buddies: values should be separated using a comma."
 msgstr ""
 
 #. type: Plain text
-<<<<<<< HEAD
-#: user-manual.txt:3702
-=======
-#: user-manual.txt:3701
->>>>>>> 554b652d
+#: user-manual.txt:3629
 msgid "GPS position: users must use decimal degrees, e.g. 30.22496 30.821798"
 msgstr ""
 
 #. type: Title ===
-<<<<<<< HEAD
-#: user-manual.txt:3703
-=======
-#: user-manual.txt:3702
->>>>>>> 554b652d
+#: user-manual.txt:3630
 #, no-wrap
 msgid "_LibreOffice Calc_ and _OpenOffice Calc_"
 msgstr ""
 
 #. type: Plain text
-<<<<<<< HEAD
-#: user-manual.txt:3707
-=======
-#: user-manual.txt:3706
->>>>>>> 554b652d
+#: user-manual.txt:3634
 msgid ""
 "These are open source spreadsheet applications forming parts of larger open "
 "source office suite applications. The user interaction with _LibreOffice_ "
@@ -7832,21 +7504,13 @@
 msgstr ""
 
 #. type: Target for macro image
-<<<<<<< HEAD
-#: user-manual.txt:3708
-=======
-#: user-manual.txt:3707
->>>>>>> 554b652d
+#: user-manual.txt:3635
 #, no-wrap
 msgid "images/LOffice_spreadsheetdata.jpg"
 msgstr "images/LOffice_spreadsheetdata.jpg"
 
 #. type: Plain text
-<<<<<<< HEAD
-#: user-manual.txt:3711
-=======
-#: user-manual.txt:3710
->>>>>>> 554b652d
+#: user-manual.txt:3638
 msgid ""
 "To export the data as a .CSV file from within LibreOffice click _File -> "
 "Save As_. On the dialogue that comes up, select the _Text CSV (.csv)_ as the "
@@ -7854,21 +7518,13 @@
 msgstr ""
 
 #. type: Target for macro image
-<<<<<<< HEAD
-#: user-manual.txt:3712
-=======
-#: user-manual.txt:3711
->>>>>>> 554b652d
+#: user-manual.txt:3639
 #, no-wrap
 msgid "images/LOffice_save_as_options.jpg"
 msgstr "images/LOffice_save_as_options.jpg"
 
 #. type: Plain text
-<<<<<<< HEAD
-#: user-manual.txt:3715
-=======
-#: user-manual.txt:3714
->>>>>>> 554b652d
+#: user-manual.txt:3642
 msgid ""
 "After selecting _Save_, select the appropriate field delimiter (choose _Tab_ "
 "to prevent conflicts with the comma when using this as a decimal point), "
@@ -7876,21 +7532,13 @@
 msgstr ""
 
 #. type: Target for macro image
-<<<<<<< HEAD
-#: user-manual.txt:3716
-=======
-#: user-manual.txt:3715
->>>>>>> 554b652d
+#: user-manual.txt:3643
 #, no-wrap
 msgid "images/LOffice_field_options.jpg"
 msgstr "images/LOffice_field_options.jpg"
 
 #. type: Plain text
-<<<<<<< HEAD
-#: user-manual.txt:3719
-=======
-#: user-manual.txt:3718
->>>>>>> 554b652d
+#: user-manual.txt:3646
 msgid ""
 "One can double check the .CSV file by opening it with a text editor, and "
 "then import the dive data as explained on the section xref:"
@@ -7898,21 +7546,13 @@
 msgstr ""
 
 #. type: Title ===
-<<<<<<< HEAD
-#: user-manual.txt:3720
-=======
-#: user-manual.txt:3719
->>>>>>> 554b652d
+#: user-manual.txt:3647
 #, no-wrap
 msgid "Microsoft _Excel_"
 msgstr ""
 
 #. type: Plain text
-<<<<<<< HEAD
-#: user-manual.txt:3726
-=======
-#: user-manual.txt:3725
->>>>>>> 554b652d
+#: user-manual.txt:3653
 msgid ""
 "The field delimiter (called \"_list separator_\" in Microsoft manuals) is "
 "not accessible from within _Excel_ and needs to be set through the "
@@ -7923,31 +7563,19 @@
 msgstr ""
 
 #. type: Plain text
-<<<<<<< HEAD
-#: user-manual.txt:3728
-=======
-#: user-manual.txt:3727
->>>>>>> 554b652d
+#: user-manual.txt:3655
 msgid ""
 "In Microsoft Windows, click the *Start* button, and then select _Control "
 "Panel_ from the list on the right-hand side."
 msgstr ""
 
 #. type: Plain text
-<<<<<<< HEAD
-#: user-manual.txt:3729
-=======
-#: user-manual.txt:3728
->>>>>>> 554b652d
+#: user-manual.txt:3656
 msgid "Open the _Regional and Language Options_ dialog box."
 msgstr ""
 
 #. type: Plain text
-<<<<<<< HEAD
-#: user-manual.txt:3732
-=======
-#: user-manual.txt:3731
->>>>>>> 554b652d
+#: user-manual.txt:3659
 msgid ""
 "Do one of the following: ** In Windows 7, click the _Formats_ tab, and then "
 "click _Customize this format_.  ** In Windows XP, click the _Regional "
@@ -7955,80 +7583,48 @@
 msgstr ""
 
 #. type: Plain text
-<<<<<<< HEAD
-#: user-manual.txt:3733
-=======
-#: user-manual.txt:3732
->>>>>>> 554b652d
+#: user-manual.txt:3660
 msgid ""
 "Type a new separator in the _List separator_ box. To use a TAB-delimited "
 "file, type the word TAB in the box."
 msgstr ""
 
 #. type: Plain text
-<<<<<<< HEAD
-#: user-manual.txt:3734
-=======
-#: user-manual.txt:3733
->>>>>>> 554b652d
+#: user-manual.txt:3661
 msgid "Click _OK_ twice."
 msgstr ""
 
 #. type: Plain text
-<<<<<<< HEAD
-#: user-manual.txt:3736
-=======
-#: user-manual.txt:3735
->>>>>>> 554b652d
+#: user-manual.txt:3663
 msgid "Below is an image of the _Control Panel_:"
 msgstr ""
 
 #. type: Target for macro image
-<<<<<<< HEAD
-#: user-manual.txt:3737
-=======
-#: user-manual.txt:3736
->>>>>>> 554b652d
+#: user-manual.txt:3664
 #, no-wrap
 msgid "images/Win_SaveCSV2.jpg"
 msgstr "images/Win_SaveCSV2.jpg"
 
 #. type: Plain text
-<<<<<<< HEAD
-#: user-manual.txt:3740
-=======
-#: user-manual.txt:3739
->>>>>>> 554b652d
+#: user-manual.txt:3667
 msgid "To export the dive log in CSV format:"
 msgstr ""
 
 #. type: Plain text
-<<<<<<< HEAD
-#: user-manual.txt:3742
-=======
-#: user-manual.txt:3741
->>>>>>> 554b652d
+#: user-manual.txt:3669
 msgid ""
 "With the dive log opened in _Excel_, select the round Windows button at the "
 "top left, then _Save As_."
 msgstr ""
 
 #. type: Target for macro image
-<<<<<<< HEAD
-#: user-manual.txt:3743
-=======
-#: user-manual.txt:3742
->>>>>>> 554b652d
+#: user-manual.txt:3670
 #, no-wrap
 msgid "images/Win_SaveCSV1.jpg"
 msgstr "images/Win_SaveCSV1.jpg"
 
 #. type: Plain text
-<<<<<<< HEAD
-#: user-manual.txt:3746
-=======
-#: user-manual.txt:3745
->>>>>>> 554b652d
+#: user-manual.txt:3673
 msgid ""
 "Click on the left-hand part of the _Save as_ option, NOT on the arrow on the "
 "right-hand. This brings up a dialogue for saving the spreadsheet in an "
@@ -8038,21 +7634,13 @@
 msgstr ""
 
 #. type: Target for macro image
-<<<<<<< HEAD
-#: user-manual.txt:3747
-=======
-#: user-manual.txt:3746
->>>>>>> 554b652d
+#: user-manual.txt:3674
 #, no-wrap
 msgid "images/Win_SaveCSV3.jpg"
 msgstr "images/Win_SaveCSV3.jpg"
 
 #. type: Plain text
-<<<<<<< HEAD
-#: user-manual.txt:3750
-=======
-#: user-manual.txt:3749
->>>>>>> 554b652d
+#: user-manual.txt:3677
 msgid ""
 "Select the _Save_ button. The CSV-formatted file is saved into the folder "
 "that was selected. One can double check the .CSV file by opening it with a "
@@ -8061,31 +7649,19 @@
 msgstr ""
 
 #. type: Title ==
-<<<<<<< HEAD
-#: user-manual.txt:3751
-=======
-#: user-manual.txt:3750
->>>>>>> 554b652d
+#: user-manual.txt:3678
 #, no-wrap
 msgid "APPENDIX E: FAQs."
 msgstr ""
 
 #. type: Title ===
-<<<<<<< HEAD
-#: user-manual.txt:3753
-=======
-#: user-manual.txt:3752
->>>>>>> 554b652d
+#: user-manual.txt:3680
 #, no-wrap
 msgid "Subsurface appears to miscalculate gas consumption and SAC"
 msgstr ""
 
 #. type: Plain text
-<<<<<<< HEAD
-#: user-manual.txt:3757
-=======
-#: user-manual.txt:3756
->>>>>>> 554b652d
+#: user-manual.txt:3684
 msgid ""
 "'Question': I dived with a 12.2 l tank, starting with 220 bar and ending "
 "with 100 bar, and I calculate a different SAC compared what _Subsurface_ "
@@ -8093,11 +7669,7 @@
 msgstr ""
 
 #. type: Plain text
-<<<<<<< HEAD
-#: user-manual.txt:3763
-=======
-#: user-manual.txt:3762
->>>>>>> 554b652d
+#: user-manual.txt:3690
 msgid ""
 "'Answer': Not really. What happens is that _Subsurface_ actually calculates "
 "gas consumption differently - and better - than you expect.  In particular, "
@@ -8107,11 +7679,7 @@
 msgstr ""
 
 #. type: Plain text
-<<<<<<< HEAD
-#: user-manual.txt:3769
-=======
-#: user-manual.txt:3768
->>>>>>> 554b652d
+#: user-manual.txt:3696
 msgid ""
 "and that's true for an ideal gas, and it's what you get taught in dive "
 "theory.  But an \"ideal gas\" doesn't actually exist, and real gases "
@@ -8121,20 +7689,12 @@
 msgstr ""
 
 #. type: Plain text
-<<<<<<< HEAD
-#: user-manual.txt:3771
-=======
-#: user-manual.txt:3770
->>>>>>> 554b652d
+#: user-manual.txt:3698
 msgid "+consumption = (amount_of_air_at_beginning - amount_of_air_at_end)+"
 msgstr ""
 
 #. type: Plain text
-<<<<<<< HEAD
-#: user-manual.txt:3777
-=======
-#: user-manual.txt:3776
->>>>>>> 554b652d
+#: user-manual.txt:3704
 msgid ""
 "where the amount of air is *not* just \"tank size times pressure in bar\".  "
 "It's a combination of: \"take compressibility into account\" (which is a "
@@ -8145,20 +7705,12 @@
 msgstr ""
 
 #. type: Plain text
-<<<<<<< HEAD
-#: user-manual.txt:3779
-=======
-#: user-manual.txt:3778
->>>>>>> 554b652d
+#: user-manual.txt:3706
 msgid "+12.2*((220-100)/1.013)+"
 msgstr ""
 
 #. type: Plain text
-<<<<<<< HEAD
-#: user-manual.txt:3784
-=======
-#: user-manual.txt:3783
->>>>>>> 554b652d
+#: user-manual.txt:3711
 msgid ""
 "which is about 1445, not 1464. So there was 19 l too much in your simple "
 "calculation that ignored the difference between 1 bar and one ATM.  The "
@@ -8168,11 +7720,7 @@
 msgstr ""
 
 #. type: Plain text
-<<<<<<< HEAD
-#: user-manual.txt:3790
-=======
-#: user-manual.txt:3789
->>>>>>> 554b652d
+#: user-manual.txt:3717
 msgid ""
 "So be happy: your SAC really is better than your calculations indicated.  Or "
 "be sad: your cylinder contains less air than you thought it did.  And as "
@@ -8183,21 +7731,13 @@
 msgstr ""
 
 #. type: Title ===
-<<<<<<< HEAD
-#: user-manual.txt:3791
-=======
-#: user-manual.txt:3790
->>>>>>> 554b652d
+#: user-manual.txt:3718
 #, no-wrap
 msgid "Some dive profiles have time discrepancies with the recorded samples from my dive computer..."
 msgstr ""
 
 #. type: Plain text
-<<<<<<< HEAD
-#: user-manual.txt:3795
-=======
-#: user-manual.txt:3794
->>>>>>> 554b652d
+#: user-manual.txt:3722
 msgid ""
 "_Subsurface_ ends up ignoring surface time for many things (average depth, "
 "divetime, SAC, etc).  'Question': Why do dive durations in my dive computer "
@@ -8205,11 +7745,7 @@
 msgstr ""
 
 #. type: Plain text
-<<<<<<< HEAD
-#: user-manual.txt:3803
-=======
-#: user-manual.txt:3802
->>>>>>> 554b652d
+#: user-manual.txt:3730
 msgid ""
 "'Answer': For example, if you end up doing a weight check (deep enough to "
 "trigger the \"dive started\")  but then come back up and wait five minutes "
