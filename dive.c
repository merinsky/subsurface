#include <string.h>
#include <stdio.h>

#include "dive.h"

/*
 * So when we re-calculate maxdepth and meandepth, we will
 * not override the old numbers if they are close to the
 * new ones.
 *
 * Why? Because a dive computer may well actually track the
 * max depth and mean depth at finer granularity than the
 * samples it stores. So it's possible that the max and mean
 * have been reported more correctly originally.
 *
 * Only if the values calculated from the samples are clearly
 * different do we override the normal depth values.
 *
 * This considers 1m to be "clearly different". That's
 * a totally random number.
 */
static void update_depth(depth_t *depth, int new)
{
	int old = depth->mm;

	if (abs(old - new) > 1000)
		depth->mm = new;
}

struct dive *fixup_dive(struct dive *dive)
{
	int i;
	double depthtime = 0;
	int lasttime = 0;
	int start = -1, end = -1;
	int startpress = 0, endpress = 0;
	int maxdepth = 0, mintemp = 0;
	int lastdepth = 0;
	int lasttemp = 0;
	temperature_t *redundant_temp = NULL;

	for (i = 0; i < dive->samples; i++) {
		struct sample *sample = dive->sample + i;
		int time = sample->time.seconds;
		int depth = sample->depth.mm;
		int press = sample->cylinderpressure.mbar;
		int temp = sample->temperature.mkelvin;

		if (lastdepth)
			end = time;

		if (depth) {
			if (start < 0)
				start = lasttime;
			if (depth > maxdepth)
				maxdepth = depth;
		}
		if (press) {
			endpress = press;
			if (!startpress)
				startpress = press;
		}
		if (temp) {
<<<<<<< HEAD
			/*
			 * If we have consecutive identical
			 * temperature readings, throw away
			 * the redundant ones. We care about
			 * the "edges" only.
			 */
			if (lasttemp == temp) {
				if (redundant_temp)
					redundant_temp->mkelvin = 0;
				redundant_temp = &sample->temperature;
			} else {
				redundant_temp = NULL;
				lasttemp = temp;
			}

			endtemp = temp;
			if (!starttemp)
				starttemp = temp;
=======
>>>>>>> f12382c6
			if (!mintemp || temp < mintemp)
				mintemp = temp;
		}
		depthtime += (time - lasttime) * (lastdepth + depth) / 2;
		lastdepth = depth;
		lasttime = time;
	}
	if (end < 0)
		return dive;
	dive->duration.seconds = end - start;
	if (start != end)
		update_depth(&dive->meandepth, depthtime / (end - start));
	if (startpress)
		dive->beginning_pressure.mbar = startpress;
	if (endpress)
		dive->end_pressure.mbar = endpress;
	if (mintemp)
		dive->watertemp.mkelvin = mintemp;

	if (maxdepth)
		update_depth(&dive->maxdepth, maxdepth);

	return dive;
}

/* Don't pick a zero for MERGE_MIN() */
#define MIN(a,b) ((a)<(b)?(a):(b))
#define MAX(a,b) ((a)>(b)?(a):(b))
#define MERGE_MAX(res, a, b, n) res->n = MAX(a->n, b->n)
#define MERGE_MIN(res, a, b, n) res->n = (a->n)?(b->n)?MIN(a->n, b->n):(a->n):(b->n)

static int alloc_samples;

static struct dive *add_sample(struct sample *sample, int time, struct dive *dive)
{
	int nr = dive->samples;
	struct sample *d;

	if (nr >= alloc_samples) {
		alloc_samples = (alloc_samples + 64) * 3 / 2;
		dive = realloc(dive, dive_size(alloc_samples));
		if (!dive)
			return NULL;
	}
	dive->samples = nr+1;
	d = dive->sample + nr;

	*d = *sample;
	d->time.seconds = time;
	return dive;
}

/*
 * Merge samples. Dive 'a' is "offset" seconds before Dive 'b'
 */
static struct dive *merge_samples(struct dive *res, struct dive *a, struct dive *b, int offset)
{
	int asamples = a->samples;
	int bsamples = b->samples;
	struct sample *as = a->sample;
	struct sample *bs = b->sample;

	for (;;) {
		int at, bt;
		struct sample sample;

		if (!res)
			return NULL;

		at = asamples ? as->time.seconds : -1;
		bt = bsamples ? bs->time.seconds + offset : -1;

		/* No samples? All done! */
		if (at < 0 && bt < 0)
			return fixup_dive(res);

		/* Only samples from a? */
		if (bt < 0) {
add_sample_a:
			res = add_sample(as, at, res);
			as++;
			asamples--;
			continue;
		}

		/* Only samples from b? */
		if (at < 0) {
add_sample_b:
			res = add_sample(bs, bt, res);
			bs++;
			bsamples--;
			continue;
		}

		if (at < bt)
			goto add_sample_a;
		if (at > bt)
			goto add_sample_b;

		/* same-time sample: add a merged sample. Take the non-zero ones */
		sample = *bs;
		if (as->depth.mm)
			sample.depth = as->depth;
		if (as->temperature.mkelvin)
			sample.temperature = as->temperature;
		if (as->cylinderpressure.mbar)
			sample.cylinderpressure = as->cylinderpressure;
		if (as->cylinderindex)
			sample.cylinderindex = as->cylinderindex;

		res = add_sample(&sample, at, res);

		as++;
		bs++;
		asamples--;
		bsamples--;
	}
}

static char *merge_text(const char *a, const char *b)
{
	char *res;

	if (!a || !*a)
		return (char *)b;
	if (!b || !*b)
		return (char *)a;
	if (!strcmp(a,b))
		return (char *)a;
	res = malloc(strlen(a) + strlen(b) + 9);
	if (!res)
		return (char *)a;
	sprintf(res, "(%s) or (%s)", a, b);
	return res;
}

/* Pick whichever has any info (if either). Prefer 'a' */
static void merge_cylinder_type(cylinder_type_t *res, cylinder_type_t *a, cylinder_type_t *b)
{
	if (a->size.mliter)
		b = a;
	*res = *b;
}

static void merge_cylinder_mix(gasmix_t *res, gasmix_t *a, gasmix_t *b)
{
	if (a->o2.permille)
		b = a;
	*res = *b;
}

static void merge_cylinder_info(cylinder_t *res, cylinder_t *a, cylinder_t *b)
{
	merge_cylinder_type(&res->type, &a->type, &b->type);
	merge_cylinder_mix(&res->gasmix, &a->gasmix, &b->gasmix);
}

/*
 * This could do a lot more merging. Right now it really only
 * merges almost exact duplicates - something that happens easily
 * with overlapping dive downloads.
 */
struct dive *try_to_merge(struct dive *a, struct dive *b)
{
	int i;
	struct dive *res;

	if (a->when != b->when)
		return NULL;

	alloc_samples = 5;
	res = malloc(dive_size(alloc_samples));
	if (!res)
		return NULL;
	memset(res, 0, dive_size(alloc_samples));

	res->when = a->when;
	res->name = merge_text(a->name, b->name);
	res->location = merge_text(a->location, b->location);
	res->notes = merge_text(a->notes, b->notes);
	MERGE_MAX(res, a, b, maxdepth.mm);
	res->meandepth.mm = 0;
	MERGE_MAX(res, a, b, duration.seconds);
	MERGE_MAX(res, a, b, surfacetime.seconds);
	MERGE_MAX(res, a, b, airtemp.mkelvin);
	MERGE_MIN(res, a, b, watertemp.mkelvin);
	MERGE_MAX(res, a, b, beginning_pressure.mbar);
	MERGE_MAX(res, a, b, end_pressure.mbar);
	for (i = 0; i < MAX_CYLINDERS; i++)
		merge_cylinder_info(res->cylinder+i, a->cylinder + i, b->cylinder + i);

	return merge_samples(res, a, b, 0);
}<|MERGE_RESOLUTION|>--- conflicted
+++ resolved
@@ -61,7 +61,6 @@
 				startpress = press;
 		}
 		if (temp) {
-<<<<<<< HEAD
 			/*
 			 * If we have consecutive identical
 			 * temperature readings, throw away
@@ -77,11 +76,6 @@
 				lasttemp = temp;
 			}
 
-			endtemp = temp;
-			if (!starttemp)
-				starttemp = temp;
-=======
->>>>>>> f12382c6
 			if (!mintemp || temp < mintemp)
 				mintemp = temp;
 		}
